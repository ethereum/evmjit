--- conflicted
+++ resolved
@@ -215,14 +215,8 @@
 			break;
 		}
 
-<<<<<<< HEAD
-		case Instruction::PREVHASH:
-			if (c_protocolVersion > 49)
-				require(1);
-=======
 		case Instruction::BLOCKHASH:
 			require(1);
->>>>>>> 25b9583b
 		break;
 
 		case Instruction::PC:
@@ -564,16 +558,8 @@
 		case Instruction::GASPRICE:
 			m_stack.push_back(_ext.gasPrice);
 			break;
-<<<<<<< HEAD
-		case Instruction::PREVHASH:
-			if (c_protocolVersion > 49)
-				m_stack.back() = (u256)_ext.prevhash(m_stack.back());
-			else
-				m_stack.push_back(_ext.previousBlock.hash);
-=======
 		case Instruction::BLOCKHASH:
 			m_stack.back() = (u256)_ext.prevhash(m_stack.back());
->>>>>>> 25b9583b
 			break;
 		case Instruction::COINBASE:
 			m_stack.push_back((u160)_ext.currentBlock.coinbaseAddress);
