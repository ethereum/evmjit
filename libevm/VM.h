/*
	This file is part of cpp-ethereum.

	cpp-ethereum is free software: you can redistribute it and/or modify
	it under the terms of the GNU General Public License as published by
	the Free Software Foundation, either version 3 of the License, or
	(at your option) any later version.

	cpp-ethereum is distributed in the hope that it will be useful,
	but WITHOUT ANY WARRANTY; without even the implied warranty of
	MERCHANTABILITY or FITNESS FOR A PARTICULAR PURPOSE.  See the
	GNU General Public License for more details.

	You should have received a copy of the GNU General Public License
	along with cpp-ethereum.  If not, see <http://www.gnu.org/licenses/>.
*/
/** @file VM.h
 * @author Gav Wood <i@gavwood.com>
 * @date 2014
 */

#pragma once

#include <unordered_map>
#include <libdevcore/Exceptions.h>
#include <libethcore/CommonEth.h>
#include <libevmface/Instruction.h>
#include <libdevcrypto/SHA3.h>
#include <libethcore/BlockInfo.h>
#include "VMFace.h"
#include "FeeStructure.h"
#include "ExtVMFace.h"

namespace dev
{
namespace eth
{

<<<<<<< HEAD
=======
struct VMException: virtual Exception {};
struct StepsDone: virtual VMException {};
struct BreakPointHit: virtual VMException {};
struct BadInstruction: virtual VMException {};
struct BadJumpDestination: virtual VMException {};
struct OutOfGas: virtual VMException {};
struct StackTooSmall: virtual public VMException { StackTooSmall(u256 _req, u256 _got): req(_req), got(_got) {} u256 req; u256 got; };

// Convert from a 256-bit integer stack/memory entry into a 160-bit Address hash.
// Currently we just pull out the right (low-order in BE) 160-bits.
inline Address asAddress(u256 _item)
{
	return right160(h256(_item));
}

inline u256 fromAddress(Address _a)
{
	return (u160)_a;
//	h256 ret;
//	memcpy(&ret, &_a, sizeof(_a));
//	return ret;
}

>>>>>>> 4be847e2
/**
 */
class VM : public VMFace
{
public:
	virtual void reset(u256 _gas = 0) noexcept override final;

	virtual bytesConstRef go(ExtVMFace& _ext, OnOpFunc const& _onOp = {}, uint64_t _steps = (uint64_t)-1) override final;

	void require(u256 _n) { if (m_stack.size() < _n) BOOST_THROW_EXCEPTION(StackTooSmall(_n, m_stack.size())); }
	void requireMem(unsigned _n) { if (m_temp.size() < _n) { m_temp.resize(_n); } }
	u256 curPC() const { return m_curPC; }

	bytes const& memory() const { return m_temp; }
	u256s const& stack() const { return m_stack; }

private:
	friend VMFace;
	explicit VM(u256 _gas = 0): VMFace(_gas) {}

	template <class Ext>
	bytesConstRef go(Ext& _ext, OnOpFunc const& _onOp, uint64_t _steps);

	u256 m_curPC = 0;
	bytes m_temp;
	u256s m_stack;
	std::set<unsigned> m_jumpDests;
};

}

// INLINE:
template <class Ext> dev::bytesConstRef dev::eth::VM::go(Ext& _ext, OnOpFunc const& _onOp, uint64_t _steps)
{
	auto memNeed = [](dev::u256 _offset, dev::u256 _size) { return _size ? _offset + _size : 0; };

	if (m_jumpDests.empty())
	{
		m_jumpDests.insert(0);
		for (unsigned i = 1; i < _ext.code.size(); ++i)
			if (_ext.code[i] == (byte)Instruction::JUMPDEST)
				m_jumpDests.insert(i + 1);
			else if (_ext.code[i] >= (byte)Instruction::PUSH1 && _ext.code[i] <= (byte)Instruction::PUSH32)
				i += _ext.code[i] - (int)Instruction::PUSH1 + 1;
	}

	u256 nextPC = m_curPC + 1;
	auto osteps = _steps;
	for (bool stopped = false; !stopped && _steps--; m_curPC = nextPC, nextPC = m_curPC + 1)
	{
		// INSTRUCTION...
		Instruction inst = (Instruction)_ext.getCode(m_curPC);

		// FEES...
		bigint runGas = c_stepGas;
		bigint newTempSize = m_temp.size();
		switch (inst)
		{
		case Instruction::STOP:
			runGas = 0;
			break;

		case Instruction::SUICIDE:
			require(1);
			runGas = 0;
			break;

		case Instruction::SSTORE:
			require(2);
			if (!_ext.store(m_stack.back()) && m_stack[m_stack.size() - 2])
				runGas = c_sstoreSetGas;
			else if (_ext.store(m_stack.back()) && !m_stack[m_stack.size() - 2])
			{
				runGas = 0;
				_ext.sub.refunds += c_sstoreRefundGas;
			}
			else
				runGas = c_sstoreResetGas;
			break;

		case Instruction::SLOAD:
			require(1);
            runGas = c_sloadGas;
			break;

		// These all operate on memory and therefore potentially expand it:
		case Instruction::MSTORE:
			require(2);
			newTempSize = m_stack.back() + 32;
			break;
		case Instruction::MSTORE8:
			require(2);
			newTempSize = m_stack.back() + 1;
			break;
		case Instruction::MLOAD:
			require(1);
			newTempSize = m_stack.back() + 32;
			break;
		case Instruction::RETURN:
			require(2);
			newTempSize = memNeed(m_stack.back(), m_stack[m_stack.size() - 2]);
			break;
		case Instruction::SHA3:
			require(2);
			runGas = c_sha3Gas;
			newTempSize = memNeed(m_stack.back(), m_stack[m_stack.size() - 2]);
			break;
		case Instruction::CALLDATACOPY:
			require(3);
			newTempSize = memNeed(m_stack.back(), m_stack[m_stack.size() - 3]);
			break;
		case Instruction::CODECOPY:
			require(3);
			newTempSize = memNeed(m_stack.back(), m_stack[m_stack.size() - 3]);
			break;
		case Instruction::EXTCODECOPY:
			require(4);
			newTempSize = memNeed(m_stack[m_stack.size() - 2], m_stack[m_stack.size() - 4]);
			break;
			
		case Instruction::BALANCE:
			require(1);
			runGas = c_balanceGas;
			break;

		case Instruction::LOG0:
		case Instruction::LOG1:
		case Instruction::LOG2:
		case Instruction::LOG3:
		case Instruction::LOG4:
		{
			unsigned n = (unsigned)inst - (unsigned)Instruction::LOG0;
			require(n + 2);
			newTempSize = memNeed(m_stack[m_stack.size() - 1 - n], m_stack[m_stack.size() - 2 - n]);
			break;
		}

		case Instruction::CALL:
		case Instruction::CALLCODE:
			require(7);
			runGas = c_callGas + m_stack[m_stack.size() - 1];
			newTempSize = std::max(memNeed(m_stack[m_stack.size() - 6], m_stack[m_stack.size() - 7]), memNeed(m_stack[m_stack.size() - 4], m_stack[m_stack.size() - 5]));
			break;

		case Instruction::CREATE:
		{
			require(3);
			auto inOff = m_stack[m_stack.size() - 2];
			auto inSize = m_stack[m_stack.size() - 3];
			newTempSize = inOff + inSize;
            runGas = c_createGas;
			break;
		}

		case Instruction::PC:
		case Instruction::MSIZE:
		case Instruction::GAS:
		case Instruction::JUMPDEST:
		case Instruction::ADDRESS:
		case Instruction::ORIGIN:
		case Instruction::CALLER:
		case Instruction::CALLVALUE:
		case Instruction::CALLDATASIZE:
		case Instruction::CODESIZE:
		case Instruction::GASPRICE:
		case Instruction::PREVHASH:
		case Instruction::COINBASE:
		case Instruction::TIMESTAMP:
		case Instruction::NUMBER:
		case Instruction::DIFFICULTY:
		case Instruction::GASLIMIT:
		case Instruction::PUSH1:
		case Instruction::PUSH2:
		case Instruction::PUSH3:
		case Instruction::PUSH4:
		case Instruction::PUSH5:
		case Instruction::PUSH6:
		case Instruction::PUSH7:
		case Instruction::PUSH8:
		case Instruction::PUSH9:
		case Instruction::PUSH10:
		case Instruction::PUSH11:
		case Instruction::PUSH12:
		case Instruction::PUSH13:
		case Instruction::PUSH14:
		case Instruction::PUSH15:
		case Instruction::PUSH16:
		case Instruction::PUSH17:
		case Instruction::PUSH18:
		case Instruction::PUSH19:
		case Instruction::PUSH20:
		case Instruction::PUSH21:
		case Instruction::PUSH22:
		case Instruction::PUSH23:
		case Instruction::PUSH24:
		case Instruction::PUSH25:
		case Instruction::PUSH26:
		case Instruction::PUSH27:
		case Instruction::PUSH28:
		case Instruction::PUSH29:
		case Instruction::PUSH30:
		case Instruction::PUSH31:
		case Instruction::PUSH32:
			break;
		case Instruction::BNOT:
		case Instruction::NOT:
		case Instruction::CALLDATALOAD:
		case Instruction::EXTCODESIZE:
		case Instruction::POP:
		case Instruction::JUMP:
			require(1);
			break;
		case Instruction::ADD:
		case Instruction::MUL:
		case Instruction::SUB:
		case Instruction::DIV:
		case Instruction::SDIV:
		case Instruction::MOD:
		case Instruction::SMOD:
		case Instruction::EXP:
		case Instruction::LT:
		case Instruction::GT:
		case Instruction::SLT:
		case Instruction::SGT:
		case Instruction::EQ:
		case Instruction::AND:
		case Instruction::OR:
		case Instruction::XOR:
		case Instruction::BYTE:
		case Instruction::JUMPI:
		case Instruction::SIGNEXTEND:
			require(2);
			break;
		case Instruction::ADDMOD:
		case Instruction::MULMOD:
			require(3);
			break;
		case Instruction::DUP1:
		case Instruction::DUP2:
		case Instruction::DUP3:
		case Instruction::DUP4:
		case Instruction::DUP5:
		case Instruction::DUP6:
		case Instruction::DUP7:
		case Instruction::DUP8:
		case Instruction::DUP9:
		case Instruction::DUP10:
		case Instruction::DUP11:
		case Instruction::DUP12:
		case Instruction::DUP13:
		case Instruction::DUP14:
		case Instruction::DUP15:
		case Instruction::DUP16:
			require(1 + (int)inst - (int)Instruction::DUP1);
			break;
		case Instruction::SWAP1:
		case Instruction::SWAP2:
		case Instruction::SWAP3:
		case Instruction::SWAP4:
		case Instruction::SWAP5:
		case Instruction::SWAP6:
		case Instruction::SWAP7:
		case Instruction::SWAP8:
		case Instruction::SWAP9:
		case Instruction::SWAP10:
		case Instruction::SWAP11:
		case Instruction::SWAP12:
		case Instruction::SWAP13:
		case Instruction::SWAP14:
		case Instruction::SWAP15:
		case Instruction::SWAP16:
			require((int)inst - (int)Instruction::SWAP1 + 2);
			break;
		default:
			BOOST_THROW_EXCEPTION(BadInstruction());
		}

		newTempSize = (newTempSize + 31) / 32 * 32;
		if (newTempSize > m_temp.size())
			runGas += c_memoryGas * (newTempSize - m_temp.size()) / 32;

		if (_onOp)
			_onOp(osteps - _steps - 1, inst, newTempSize > m_temp.size() ? (newTempSize - m_temp.size()) / 32 : bigint(0), runGas, this, &_ext);

		if (m_gas < runGas)
		{
			// Out of gas!
			m_gas = 0;
			BOOST_THROW_EXCEPTION(OutOfGas());
		}

		m_gas = (u256)((bigint)m_gas - runGas);

		if (newTempSize > m_temp.size())
			m_temp.resize((size_t)newTempSize);

		// EXECUTE...
		switch (inst)
		{
		case Instruction::ADD:
			//pops two items and pushes S[-1] + S[-2] mod 2^256.
			m_stack[m_stack.size() - 2] += m_stack.back();
			m_stack.pop_back();
			break;
		case Instruction::MUL:
			//pops two items and pushes S[-1] * S[-2] mod 2^256.
			m_stack[m_stack.size() - 2] *= m_stack.back();
			m_stack.pop_back();
			break;
		case Instruction::SUB:
			m_stack[m_stack.size() - 2] = m_stack.back() - m_stack[m_stack.size() - 2];
			m_stack.pop_back();
			break;
		case Instruction::DIV:
			m_stack[m_stack.size() - 2] = m_stack[m_stack.size() - 2] ? m_stack.back() / m_stack[m_stack.size() - 2] : 0;
			m_stack.pop_back();
			break;
		case Instruction::SDIV:
            m_stack[m_stack.size() - 2] = m_stack[m_stack.size() - 2] ? s2u(u2s(m_stack.back()) / u2s(m_stack[m_stack.size() - 2])) : 0;
			m_stack.pop_back();
			break;
		case Instruction::MOD:
			m_stack[m_stack.size() - 2] = m_stack[m_stack.size() - 2] ? m_stack.back() % m_stack[m_stack.size() - 2] : 0;
			m_stack.pop_back();
			break;
		case Instruction::SMOD:
            m_stack[m_stack.size() - 2] = m_stack[m_stack.size() - 2] ? s2u(u2s(m_stack.back()) % u2s(m_stack[m_stack.size() - 2])) : 0;
			m_stack.pop_back();
			break;
		case Instruction::EXP:
		{
			auto base = m_stack.back();
			auto expon = m_stack[m_stack.size() - 2];
			m_stack.pop_back();
			m_stack.back() = (u256)boost::multiprecision::powm((bigint)base, (bigint)expon, bigint(2) << 256);
			break;
		}
		case Instruction::BNOT:
			m_stack.back() = ~m_stack.back();
			break;
		case Instruction::LT:
			m_stack[m_stack.size() - 2] = m_stack.back() < m_stack[m_stack.size() - 2] ? 1 : 0;
			m_stack.pop_back();
			break;
		case Instruction::GT:
			m_stack[m_stack.size() - 2] = m_stack.back() > m_stack[m_stack.size() - 2] ? 1 : 0;
			m_stack.pop_back();
			break;
		case Instruction::SLT:
            m_stack[m_stack.size() - 2] = u2s(m_stack.back()) < u2s(m_stack[m_stack.size() - 2]) ? 1 : 0;
			m_stack.pop_back();
			break;
		case Instruction::SGT:
            m_stack[m_stack.size() - 2] = u2s(m_stack.back()) > u2s(m_stack[m_stack.size() - 2]) ? 1 : 0;
			m_stack.pop_back();
			break;
		case Instruction::EQ:
			m_stack[m_stack.size() - 2] = m_stack.back() == m_stack[m_stack.size() - 2] ? 1 : 0;
			m_stack.pop_back();
			break;
		case Instruction::NOT:
			m_stack.back() = m_stack.back() ? 0 : 1;
			break;
		case Instruction::AND:
			m_stack[m_stack.size() - 2] = m_stack.back() & m_stack[m_stack.size() - 2];
			m_stack.pop_back();
			break;
		case Instruction::OR:
			m_stack[m_stack.size() - 2] = m_stack.back() | m_stack[m_stack.size() - 2];
			m_stack.pop_back();
			break;
		case Instruction::XOR:
			m_stack[m_stack.size() - 2] = m_stack.back() ^ m_stack[m_stack.size() - 2];
			m_stack.pop_back();
			break;
		case Instruction::BYTE:
			m_stack[m_stack.size() - 2] = m_stack.back() < 32 ? (m_stack[m_stack.size() - 2] >> (unsigned)(8 * (31 - m_stack.back()))) & 0xff : 0;
			m_stack.pop_back();
			break;
		case Instruction::ADDMOD:
			m_stack[m_stack.size() - 3] = u256((bigint(m_stack.back()) + bigint(m_stack[m_stack.size() - 2])) % m_stack[m_stack.size() - 3]);
			m_stack.pop_back();
			m_stack.pop_back();
			break;
		case Instruction::MULMOD:
			m_stack[m_stack.size() - 3] = u256((bigint(m_stack.back()) * bigint(m_stack[m_stack.size() - 2])) % m_stack[m_stack.size() - 3]);
			m_stack.pop_back();
			m_stack.pop_back();
			break;
		case Instruction::SIGNEXTEND:
		{
			unsigned k = m_stack[m_stack.size() - 2];
			if (k > 31)
				m_stack[m_stack.size() - 2] = m_stack.back();
			else
			{
				u256 b = m_stack.back();
				if ((b >> (k * 8)) & 0x80)
					for (int i = 31; i > k; --i)
						b |= (u256(0xff) << i);
				m_stack[m_stack.size() - 2] = b;
			}
			m_stack.pop_back();
			break;
		}
		case Instruction::SHA3:
		{
			unsigned inOff = (unsigned)m_stack.back();
			m_stack.pop_back();
			unsigned inSize = (unsigned)m_stack.back();
			m_stack.pop_back();
			m_stack.push_back(sha3(bytesConstRef(m_temp.data() + inOff, inSize)));
			break;
		}
		case Instruction::ADDRESS:
			m_stack.push_back(fromAddress(_ext.myAddress));
			break;
		case Instruction::ORIGIN:
			m_stack.push_back(fromAddress(_ext.origin));
			break;
		case Instruction::BALANCE:
		{
			m_stack.back() = _ext.balance(asAddress(m_stack.back()));
			break;
		}
		case Instruction::CALLER:
			m_stack.push_back(fromAddress(_ext.caller));
			break;
		case Instruction::CALLVALUE:
			m_stack.push_back(_ext.value);
			break;
		case Instruction::CALLDATALOAD:
		{
			if ((unsigned)m_stack.back() + 31 < _ext.data.size())
				m_stack.back() = (u256)*(h256 const*)(_ext.data.data() + (unsigned)m_stack.back());
			else
			{
				h256 r;
				for (unsigned i = (unsigned)m_stack.back(), e = (unsigned)m_stack.back() + 32, j = 0; i < e; ++i, ++j)
					r[j] = i < _ext.data.size() ? _ext.data[i] : 0;
				m_stack.back() = (u256)r;
			}
			break;
		}
		case Instruction::CALLDATASIZE:
			m_stack.push_back(_ext.data.size());
			break;
		case Instruction::CALLDATACOPY:
		{
			unsigned mf = (unsigned)m_stack.back();
			m_stack.pop_back();
			unsigned cf = (unsigned)m_stack.back();
			m_stack.pop_back();
			unsigned l = (unsigned)m_stack.back();
			m_stack.pop_back();
			unsigned el = cf + l > _ext.data.size() ? _ext.data.size() < cf ? 0 : _ext.data.size() - cf : l;
			memcpy(m_temp.data() + mf, _ext.data.data() + cf, el);
			memset(m_temp.data() + mf + el, 0, l - el);
			break;
		}
		case Instruction::CODESIZE:
			m_stack.push_back(_ext.code.size());
			break;
		case Instruction::CODECOPY:
		{
			unsigned mf = (unsigned)m_stack.back();
			m_stack.pop_back();
			unsigned cf = (unsigned)m_stack.back();
			m_stack.pop_back();
			unsigned l = (unsigned)m_stack.back();
			m_stack.pop_back();
			unsigned el = cf + l > _ext.code.size() ? _ext.code.size() < cf ? 0 : _ext.code.size() - cf : l;
			memcpy(m_temp.data() + mf, _ext.code.data() + cf, el);
			memset(m_temp.data() + mf + el, 0, l - el);
			break;
		}
		case Instruction::EXTCODESIZE:
			m_stack.back() = _ext.codeAt(asAddress(m_stack.back())).size();
			break;
		case Instruction::EXTCODECOPY:
		{
			Address a = asAddress(m_stack.back());
			m_stack.pop_back();
			unsigned mf = (unsigned)m_stack.back();
			m_stack.pop_back();
			unsigned cf = (unsigned)m_stack.back();
			m_stack.pop_back();
			unsigned l = (unsigned)m_stack.back();
			m_stack.pop_back();
			unsigned el = cf + l > _ext.codeAt(a).size() ? _ext.codeAt(a).size() < cf ? 0 : _ext.codeAt(a).size() - cf : l;
			memcpy(m_temp.data() + mf, _ext.codeAt(a).data() + cf, el);
			memset(m_temp.data() + mf + el, 0, l - el);
			break;
		}
		case Instruction::GASPRICE:
			m_stack.push_back(_ext.gasPrice);
			break;
		case Instruction::PREVHASH:
			m_stack.push_back(_ext.previousBlock.hash);
			break;
		case Instruction::COINBASE:
			m_stack.push_back((u160)_ext.currentBlock.coinbaseAddress);
			break;
		case Instruction::TIMESTAMP:
			m_stack.push_back(_ext.currentBlock.timestamp);
			break;
		case Instruction::NUMBER:
			m_stack.push_back(_ext.currentBlock.number);
			break;
		case Instruction::DIFFICULTY:
			m_stack.push_back(_ext.currentBlock.difficulty);
			break;
		case Instruction::GASLIMIT:
			m_stack.push_back(1000000);
			break;
		case Instruction::PUSH1:
		case Instruction::PUSH2:
		case Instruction::PUSH3:
		case Instruction::PUSH4:
		case Instruction::PUSH5:
		case Instruction::PUSH6:
		case Instruction::PUSH7:
		case Instruction::PUSH8:
		case Instruction::PUSH9:
		case Instruction::PUSH10:
		case Instruction::PUSH11:
		case Instruction::PUSH12:
		case Instruction::PUSH13:
		case Instruction::PUSH14:
		case Instruction::PUSH15:
		case Instruction::PUSH16:
		case Instruction::PUSH17:
		case Instruction::PUSH18:
		case Instruction::PUSH19:
		case Instruction::PUSH20:
		case Instruction::PUSH21:
		case Instruction::PUSH22:
		case Instruction::PUSH23:
		case Instruction::PUSH24:
		case Instruction::PUSH25:
		case Instruction::PUSH26:
		case Instruction::PUSH27:
		case Instruction::PUSH28:
		case Instruction::PUSH29:
		case Instruction::PUSH30:
		case Instruction::PUSH31:
		case Instruction::PUSH32:
		{
			int i = (int)inst - (int)Instruction::PUSH1 + 1;
			nextPC = m_curPC + 1;
			m_stack.push_back(0);
			for (; i--; nextPC++)
				m_stack.back() = (m_stack.back() << 8) | _ext.getCode(nextPC);
			break;
		}
		case Instruction::POP:
			m_stack.pop_back();
			break;
		case Instruction::DUP1:
		case Instruction::DUP2:
		case Instruction::DUP3:
		case Instruction::DUP4:
		case Instruction::DUP5:
		case Instruction::DUP6:
		case Instruction::DUP7:
		case Instruction::DUP8:
		case Instruction::DUP9:
		case Instruction::DUP10:
		case Instruction::DUP11:
		case Instruction::DUP12:
		case Instruction::DUP13:
		case Instruction::DUP14:
		case Instruction::DUP15:
		case Instruction::DUP16:
		{
			auto n = 1 + (int)inst - (int)Instruction::DUP1;
			m_stack.push_back(m_stack[m_stack.size() - n]);
			break;
		}
		case Instruction::SWAP1:
		case Instruction::SWAP2:
		case Instruction::SWAP3:
		case Instruction::SWAP4:
		case Instruction::SWAP5:
		case Instruction::SWAP6:
		case Instruction::SWAP7:
		case Instruction::SWAP8:
		case Instruction::SWAP9:
		case Instruction::SWAP10:
		case Instruction::SWAP11:
		case Instruction::SWAP12:
		case Instruction::SWAP13:
		case Instruction::SWAP14:
		case Instruction::SWAP15:
		case Instruction::SWAP16:
		{
			unsigned n = (int)inst - (int)Instruction::SWAP1 + 2;
			auto d = m_stack.back();
			m_stack.back() = m_stack[m_stack.size() - n];
			m_stack[m_stack.size() - n] = d;
			break;
		}
		case Instruction::MLOAD:
		{
			m_stack.back() = (u256)*(h256 const*)(m_temp.data() + (unsigned)m_stack.back());
			break;
		}
		case Instruction::MSTORE:
		{
			*(h256*)&m_temp[(unsigned)m_stack.back()] = (h256)m_stack[m_stack.size() - 2];
			m_stack.pop_back();
			m_stack.pop_back();
			break;
		}
		case Instruction::MSTORE8:
		{
			m_temp[(unsigned)m_stack.back()] = (byte)(m_stack[m_stack.size() - 2] & 0xff);
			m_stack.pop_back();
			m_stack.pop_back();
			break;
		}
		case Instruction::SLOAD:
			m_stack.back() = _ext.store(m_stack.back());
			break;
		case Instruction::SSTORE:
			_ext.setStore(m_stack.back(), m_stack[m_stack.size() - 2]);
			m_stack.pop_back();
			m_stack.pop_back();
			break;
		case Instruction::JUMP:
			nextPC = m_stack.back();
			if (!m_jumpDests.count((unsigned)nextPC))
				BOOST_THROW_EXCEPTION(BadJumpDestination());
			m_stack.pop_back();
			break;
		case Instruction::JUMPI:
			if (m_stack[m_stack.size() - 2])
			{
				nextPC = m_stack.back();
				if (!m_jumpDests.count((unsigned)nextPC))
					BOOST_THROW_EXCEPTION(BadJumpDestination());
			}
			m_stack.pop_back();
			m_stack.pop_back();
			break;
		case Instruction::PC:
			m_stack.push_back(m_curPC);
			break;
		case Instruction::MSIZE:
			m_stack.push_back(m_temp.size());
			break;
		case Instruction::GAS:
			m_stack.push_back(m_gas);
			break;
		case Instruction::JUMPDEST:
			break;
/*		case Instruction::LOG0:
			_ext.log({}, bytesConstRef(m_temp.data() + (unsigned)m_stack[m_stack.size() - 1], (unsigned)m_stack[m_stack.size() - 2]));
			break;
		case Instruction::LOG1:
			_ext.log({m_stack[m_stack.size() - 1]}, bytesConstRef(m_temp.data() + (unsigned)m_stack[m_stack.size() - 2], (unsigned)m_stack[m_stack.size() - 3]));
			break;
		case Instruction::LOG2:
			_ext.log({m_stack[m_stack.size() - 1], m_stack[m_stack.size() - 2]}, bytesConstRef(m_temp.data() + (unsigned)m_stack[m_stack.size() - 3], (unsigned)m_stack[m_stack.size() - 4]));
			break;
		case Instruction::LOG3:
			_ext.log({m_stack[m_stack.size() - 1], m_stack[m_stack.size() - 2], m_stack[m_stack.size() - 3]}, bytesConstRef(m_temp.data() + (unsigned)m_stack[m_stack.size() - 4], (unsigned)m_stack[m_stack.size() - 5]));
			break;
		case Instruction::LOG4:
			_ext.log({m_stack[m_stack.size() - 1], m_stack[m_stack.size() - 2], m_stack[m_stack.size() - 3], m_stack[m_stack.size() - 4]}, bytesConstRef(m_temp.data() + (unsigned)m_stack[m_stack.size() - 5], (unsigned)m_stack[m_stack.size() - 6]));
			break;*/
		case Instruction::LOG0:
			_ext.log({}, bytesConstRef(m_temp.data() + (unsigned)m_stack[m_stack.size() - 1], (unsigned)m_stack[m_stack.size() - 2]));
			break;
		case Instruction::LOG1:
			_ext.log({m_stack[m_stack.size() - 3]}, bytesConstRef(m_temp.data() + (unsigned)m_stack[m_stack.size() - 1], (unsigned)m_stack[m_stack.size() - 2]));
			break;
		case Instruction::LOG2:
			_ext.log({m_stack[m_stack.size() - 3], m_stack[m_stack.size() - 4]}, bytesConstRef(m_temp.data() + (unsigned)m_stack[m_stack.size() - 1], (unsigned)m_stack[m_stack.size() - 2]));
			break;
		case Instruction::LOG3:
			_ext.log({m_stack[m_stack.size() - 3], m_stack[m_stack.size() - 4], m_stack[m_stack.size() - 5]}, bytesConstRef(m_temp.data() + (unsigned)m_stack[m_stack.size() - 1], (unsigned)m_stack[m_stack.size() - 2]));
			break;
		case Instruction::LOG4:
			_ext.log({m_stack[m_stack.size() - 3], m_stack[m_stack.size() - 4], m_stack[m_stack.size() - 5], m_stack[m_stack.size() - 6]}, bytesConstRef(m_temp.data() + (unsigned)m_stack[m_stack.size() - 1], (unsigned)m_stack[m_stack.size() - 2]));
			break;
		case Instruction::CREATE:
		{
			u256 endowment = m_stack.back();
			m_stack.pop_back();
			unsigned initOff = (unsigned)m_stack.back();
			m_stack.pop_back();
			unsigned initSize = (unsigned)m_stack.back();
			m_stack.pop_back();

			if (_ext.balance(_ext.myAddress) >= endowment)
			{
				if (_ext.depth == 1024)
					BOOST_THROW_EXCEPTION(OutOfGas());
				_ext.subBalance(endowment);
				m_stack.push_back((u160)_ext.create(endowment, &m_gas, bytesConstRef(m_temp.data() + initOff, initSize), _onOp));
			}
			else
				m_stack.push_back(0);
			break;
		}
		case Instruction::CALL:
		case Instruction::CALLCODE:
		{
			u256 gas = m_stack.back();
			m_stack.pop_back();
			Address receiveAddress = asAddress(m_stack.back());
			m_stack.pop_back();
			u256 value = m_stack.back();
			m_stack.pop_back();

			unsigned inOff = (unsigned)m_stack.back();
			m_stack.pop_back();
			unsigned inSize = (unsigned)m_stack.back();
			m_stack.pop_back();
			unsigned outOff = (unsigned)m_stack.back();
			m_stack.pop_back();
			unsigned outSize = (unsigned)m_stack.back();
			m_stack.pop_back();

			if (_ext.balance(_ext.myAddress) >= value)
			{
				if (_ext.depth == 1024)
					BOOST_THROW_EXCEPTION(OutOfGas());
				_ext.subBalance(value);
				m_stack.push_back(_ext.call(inst == Instruction::CALL ? receiveAddress : _ext.myAddress, value, bytesConstRef(m_temp.data() + inOff, inSize), &gas, bytesRef(m_temp.data() + outOff, outSize), _onOp, Address(), receiveAddress));
			}
			else
				m_stack.push_back(0);

			m_gas += gas;
			break;
		}
		case Instruction::RETURN:
		{
			unsigned b = (unsigned)m_stack.back();
			m_stack.pop_back();
			unsigned s = (unsigned)m_stack.back();
			m_stack.pop_back();

			return bytesConstRef(m_temp.data() + b, s);
		}
		case Instruction::SUICIDE:
		{
			Address dest = asAddress(m_stack.back());
			_ext.suicide(dest);
			// ...follow through to...
		}
		case Instruction::STOP:
			return bytesConstRef();
		}
	}
	if (_steps == (uint64_t)-1)
		BOOST_THROW_EXCEPTION(StepsDone());
	return bytesConstRef();
}
}<|MERGE_RESOLUTION|>--- conflicted
+++ resolved
@@ -36,32 +36,6 @@
 namespace eth
 {
 
-<<<<<<< HEAD
-=======
-struct VMException: virtual Exception {};
-struct StepsDone: virtual VMException {};
-struct BreakPointHit: virtual VMException {};
-struct BadInstruction: virtual VMException {};
-struct BadJumpDestination: virtual VMException {};
-struct OutOfGas: virtual VMException {};
-struct StackTooSmall: virtual public VMException { StackTooSmall(u256 _req, u256 _got): req(_req), got(_got) {} u256 req; u256 got; };
-
-// Convert from a 256-bit integer stack/memory entry into a 160-bit Address hash.
-// Currently we just pull out the right (low-order in BE) 160-bits.
-inline Address asAddress(u256 _item)
-{
-	return right160(h256(_item));
-}
-
-inline u256 fromAddress(Address _a)
-{
-	return (u160)_a;
-//	h256 ret;
-//	memcpy(&ret, &_a, sizeof(_a));
-//	return ret;
-}
-
->>>>>>> 4be847e2
 /**
  */
 class VM : public VMFace
@@ -453,17 +427,8 @@
 			break;
 		case Instruction::SIGNEXTEND:
 		{
-			unsigned k = m_stack[m_stack.size() - 2];
-			if (k > 31)
-				m_stack[m_stack.size() - 2] = m_stack.back();
-			else
-			{
-				u256 b = m_stack.back();
-				if ((b >> (k * 8)) & 0x80)
-					for (int i = 31; i > k; --i)
-						b |= (u256(0xff) << i);
-				m_stack[m_stack.size() - 2] = b;
-			}
+			auto k = m_stack[m_stack.size() - 2];
+			m_stack[m_stack.size() - 2] = m_stack.back();
 			m_stack.pop_back();
 			break;
 		}
