<RCC>
    <qresource prefix="/">
        <file>qml/main.qml</file>
        <file>qml/AlertMessageDialog.qml</file>
        <file>qml/BasicContent.qml</file>
        <file>qml/BasicMessage.qml</file>
        <file>qml/Debugger.qml</file>
        <file>qml/MainContent.qml</file>
        <file>qml/ModalDialog.qml</file>
        <file>qml/ProjectList.qml</file>
        <file>qml/StateDialog.qml</file>
        <file>qml/StateList.qml</file>
        <file>qml/img/jumpintoback.png</file>
        <file>qml/img/jumpintoforward.png</file>
        <file>qml/img/jumpoutback.png</file>
        <file>qml/img/jumpoutforward.png</file>
        <file>qml/img/jumpoverback.png</file>
        <file>qml/img/jumpoverforward.png</file>
        <file>qml/StepActionImage.qml</file>
        <file>qml/img/jumpintobackdisabled.png</file>
        <file>qml/img/jumpintoforwarddisabled.png</file>
        <file>qml/img/jumpoutbackdisabled.png</file>
        <file>qml/img/jumpoutforwarddisabled.png</file>
        <file>qml/img/jumpoverbackdisabled.png</file>
        <file>qml/DebugBasicInfo.qml</file>
        <file>qml/js/ErrorLocationFormater.js</file>
        <file>qml/img/closedtriangleindicator.png</file>
        <file>qml/img/opentriangleindicator.png</file>
        <file>qml/img/bugiconactive.png</file>
        <file>qml/img/bugiconinactive.png</file>
        <file>qml/DebugInfoList.qml</file>
        <file>qml/ItemDelegateDataDump.qml</file>
        <file>qml/StatusPane.qml</file>
        <file>qml/TabStyle.qml</file>
        <file>qml/TransactionDialog.qml</file>
        <file>qml/js/Debugger.js</file>
        <file>qml/NewProjectDialog.qml</file>
        <file>qml/ProjectModel.qml</file>
        <file>qml/CodeEditorView.qml</file>
        <file>qml/js/ProjectModel.js</file>
        <file>qml/Ether.qml</file>
        <file>qml/EtherValue.qml</file>
        <file>qml/BigIntValue.qml</file>
<<<<<<< HEAD
        <file>qml/QVariableDefinition.qml</file>
        <file>qml/QBoolType.qml</file>
        <file>qml/QHashType.qml</file>
        <file>qml/QIntType.qml</file>
        <file>qml/QRealType.qml</file>
=======
        <file>qml/js/QEtherHelper.js</file>
        <file>qml/js/TransactionHelper.js</file>
        <file>qml/Splitter.qml</file>
>>>>>>> 507a311d
    </qresource>
</RCC><|MERGE_RESOLUTION|>--- conflicted
+++ resolved
@@ -41,16 +41,13 @@
         <file>qml/Ether.qml</file>
         <file>qml/EtherValue.qml</file>
         <file>qml/BigIntValue.qml</file>
-<<<<<<< HEAD
-        <file>qml/QVariableDefinition.qml</file>
+	<file>qml/QVariableDefinition.qml</file>
         <file>qml/QBoolType.qml</file>
         <file>qml/QHashType.qml</file>
         <file>qml/QIntType.qml</file>
         <file>qml/QRealType.qml</file>
-=======
         <file>qml/js/QEtherHelper.js</file>
         <file>qml/js/TransactionHelper.js</file>
         <file>qml/Splitter.qml</file>
->>>>>>> 507a311d
     </qresource>
 </RCC>