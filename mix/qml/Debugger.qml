import QtQuick 2.2
import QtQuick.Controls.Styles 1.1
import QtQuick.Controls 1.1
import QtQuick.Dialogs 1.1
import QtQuick.Layouts 1.1
import "js/Debugger.js" as Debugger

Rectangle {
	anchors.fill: parent;
	color: "lightgrey"
	Component.onCompleted: Debugger.init();
	Rectangle {
		color: "transparent"
		id: headerInfo
		anchors.horizontalCenter: parent.horizontalCenter
		width: parent.width
		height: 60
		anchors.top: parent.top
		Column {
			width: parent.width
			height: parent.height
			Rectangle {
				color: "transparent"
				width: parent.width
				height: 30
				Label {
					anchors.centerIn: parent
					font.family: "Verdana"
					font.pointSize: 9
					font.italic: true
					id: headerInfoLabel
				}
			}
			Rectangle {
				color: "transparent"
				width: parent.width
<<<<<<< HEAD
=======
				anchors.horizontalCenter: parent.horizontalCenter
>>>>>>> c6b6fddd
				height: 30
				ListView {
					orientation: ListView.Horizontal
					anchors.centerIn: parent;
<<<<<<< HEAD
=======
					width: parent.width
>>>>>>> c6b6fddd
					id: headerReturnList
					delegate: renderDelegateReturnValues
				}
				Component {
					id: renderDelegateReturnValues
					Item {
						id: wrapperItem
<<<<<<< HEAD
						width: parent.width
						Text {
							anchors.centerIn: parent
							text: variable.declaration.name + " : " + variable.value
=======
						width: 80
						Text {
							anchors.centerIn: parent
							text: variable.declaration.name + " = " + variable.value
>>>>>>> c6b6fddd
							font.pointSize: 9
						}
					}
				}
			}
		}
	}

	Keys.onPressed: {
		if (event.key === Qt.Key_F10)
			Debugger.moveSelection(1);
		else if (event.key === Qt.Key_F9)
			Debugger.moveSelection(-1);
	}

	Rectangle {
		color: "transparent"
		id: stateListContainer
		focus: true
		anchors.topMargin: 10
		anchors.top: headerInfo.bottom
		anchors.left: parent.left
		height: parent.height - 70
		width: parent.width * 0.5

		ListView {
			anchors.top: parent.top
			height: parent.height * 0.60
			width: 200
			anchors.horizontalCenter: parent.horizontalCenter
			id: statesList
			model: humanReadableExecutionCode
			delegate: renderDelegate
			highlight: highlightBar
			highlightFollowsCurrentItem: true
		}

		Component {
			id: highlightBar
			Rectangle {
				height: statesList.currentItem.height
				width: statesList.currentItem.width
				border.color: "orange"
				border.width: 1
				Behavior on y { SpringAnimation { spring: 2; damping: 0.1 } }
			}
		}

		Component {
			id: renderDelegate
			Item {
				id: wrapperItem
				height: 20
				width: parent.width
				Text {
					anchors.centerIn: parent
					text: line
					font.pointSize: 9
				}
			}
		}

		Rectangle {
			id: callStackPanel
			anchors.top: statesList.bottom
			height: parent.height * 0.35
			width: parent.width
			anchors.topMargin: 15
			color: "transparent"
			Label {
				id: callStackLabel
				anchors.bottomMargin: 10
				horizontalAlignment: "AlignHCenter"
				font.family: "Verdana"
				font.pointSize: 8
				font.letterSpacing: 2
				width: parent.width
				height: 15
				text: qsTr("callstack")
			}

			ListView {
				height: parent.height - 15
				width: 200
				anchors.top: callStackLabel.bottom
				anchors.horizontalCenter: parent.horizontalCenter
				id: levelList
				delegate: Component {
					Item {
						Text {
							font.family: "Verdana"
							font.pointSize: 8
							text: modelData
						}
					}
				}
			}
		}
	}

	Rectangle {
		color: "transparent"
		anchors.topMargin: 5
		anchors.bottomMargin: 10
		anchors.rightMargin: 10
		height: parent.height - 30
		width: parent.width * 0.5
		anchors.right: parent.right
		anchors.top: headerInfo.bottom
		anchors.bottom: parent.bottom

		Rectangle {
			id: debugStack
			anchors.top: parent.top
			width: parent.width
			height: parent.height * 0.25
			color: "transparent"
			Label {
				horizontalAlignment: "AlignHCenter"
				font.family: "Verdana"
				font.pointSize: 8
				width: parent.width
				height: 15
				anchors.top : parent.top
				text: qsTr("debug stack")
			}
			TextArea {
				anchors.bottom: parent.bottom
				width: parent.width
				font.family: "Verdana"
				font.pointSize: 8
				height: parent.height - 15
				id: debugStackTxt
				readOnly: true;
			}
		}

		Rectangle {
			id: debugMemory
			anchors.top: debugStack.bottom
			width: parent.width
			height: parent.height * 0.25
			color: "transparent"
			Label {
				horizontalAlignment: "AlignHCenter"
				font.family: "Verdana"
				font.pointSize: 8
				width: parent.width
				height: 15
				anchors.top : parent.top
				text: qsTr("debug memory")
			}
			TextArea {
				anchors.bottom: parent.bottom
				width: parent.width
				font.family: "Verdana"
				font.pointSize: 8
				height: parent.height - 15
				id: debugMemoryTxt
				readOnly: true;
			}
		}

		Rectangle {
			id: debugStorage
			anchors.top: debugMemory.bottom
			width: parent.width
			height: parent.height * 0.25
			color: "transparent"
			Label {
				horizontalAlignment: "AlignHCenter"
				font.family: "Verdana"
				font.pointSize: 8
				width: parent.width
				height: 15
				anchors.top : parent.top
				text: qsTr("debug storage")
			}
			TextArea {
				anchors.bottom: parent.bottom
				width: parent.width
				font.family: "Verdana"
				font.pointSize: 8
				height: parent.height - 15
				id: debugStorageTxt
				readOnly: true;
			}
		}

		Rectangle {
			id: debugCallData
			anchors.top: debugStorage.bottom
			width: parent.width
			height: parent.height * 0.25
			color: "transparent"
			Label {
				horizontalAlignment: "AlignHCenter"
				font.family: "Verdana"
				font.pointSize: 8
				width: parent.width
				height: 15
				anchors.top : parent.top
				text: qsTr("debug calldata")
			}
			TextArea {
				anchors.bottom: parent.bottom
				width: parent.width
				height: parent.height - 15
				font.family: "Verdana"
				font.pointSize: 8
				font.letterSpacing: 2
				id: debugCallDataTxt
				readOnly: true;
			}
		}
	}
}<|MERGE_RESOLUTION|>--- conflicted
+++ resolved
@@ -34,18 +34,12 @@
 			Rectangle {
 				color: "transparent"
 				width: parent.width
-<<<<<<< HEAD
-=======
 				anchors.horizontalCenter: parent.horizontalCenter
->>>>>>> c6b6fddd
 				height: 30
 				ListView {
 					orientation: ListView.Horizontal
 					anchors.centerIn: parent;
-<<<<<<< HEAD
-=======
 					width: parent.width
->>>>>>> c6b6fddd
 					id: headerReturnList
 					delegate: renderDelegateReturnValues
 				}
@@ -53,17 +47,10 @@
 					id: renderDelegateReturnValues
 					Item {
 						id: wrapperItem
-<<<<<<< HEAD
-						width: parent.width
-						Text {
-							anchors.centerIn: parent
-							text: variable.declaration.name + " : " + variable.value
-=======
 						width: 80
 						Text {
 							anchors.centerIn: parent
 							text: variable.declaration.name + " = " + variable.value
->>>>>>> c6b6fddd
 							font.pointSize: 9
 						}
 					}
