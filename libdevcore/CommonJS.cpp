--- conflicted
+++ resolved
@@ -52,20 +52,12 @@
 	return _b;
 }
 
-<<<<<<< HEAD
-std::string unpadded(std::string _b)
-{
-	auto p = _b.find_last_not_of((char)0);
-	_b = _b.substr(p, _b.length() - 1);
-	return _b;
-=======
 std::string unpadLeft(std::string _b)
 {
 	auto p = _b.find_first_not_of('0');
 	if (p == std::string::npos)
 		return "0";
 	return _b.substr(p, _b.length() - 1);
->>>>>>> c6b6fddd
 }
 
 std::string prettyU256(u256 _n)
