/*
	This file is part of cpp-ethereum.

	cpp-ethereum is free software: you can redistribute it and/or modify
	it under the terms of the GNU General Public License as published by
	the Free Software Foundation, either version 3 of the License, or
	(at your option) any later version.

	cpp-ethereum is distributed in the hope that it will be useful,
	but WITHOUT ANY WARRANTY; without even the implied warranty of
	MERCHANTABILITY or FITNESS FOR A PARTICULAR PURPOSE.  See the
	GNU General Public License for more details.

	You should have received a copy of the GNU General Public License
	along with cpp-ethereum.  If not, see <http://www.gnu.org/licenses/>.
*/
/** @file EthereumHost.cpp
 * @authors:
 *   Gav Wood <i@gavwood.com>
 *   Eric Lombrozo <elombrozo@gmail.com>
 * @date 2014
 */

#include "EthereumHost.h"

#include <set>
#include <chrono>
#include <thread>
#include <libdevcore/Common.h>
#include <libp2p/Host.h>
#include <libp2p/Session.h>
#include <libethcore/Exceptions.h>
#include "BlockChain.h"
#include "TransactionQueue.h"
#include "BlockQueue.h"
#include "EthereumPeer.h"
using namespace std;
using namespace dev;
using namespace dev::eth;
using namespace p2p;

EthereumHost::EthereumHost(BlockChain const& _ch, TransactionQueue& _tq, BlockQueue& _bq, u256 _networkId):
	HostCapability<EthereumPeer>(),
	Worker("ethsync"),
	m_chain		(_ch),
	m_tq		(_tq),
	m_bq		(_bq),
	m_networkId	(_networkId)
{
	m_latestBlockSent = _ch.currentHash();
}

EthereumHost::~EthereumHost()
{
	for (auto const& i: peers())
		i->cap<EthereumPeer>()->giveUpOnFetch();
}

h256Set EthereumHost::neededBlocks(h256Set const& _exclude)
{
	Guard l(x_blocksNeeded);
	h256Set ret;
	if (m_blocksNeeded.size())
	{
		int s = m_blocksNeeded.size() - 1;
		for (; ret.size() < c_maxBlocksAsk && s < (int)m_blocksNeeded.size() && s >= 0; --s)
			if (!_exclude.count(m_blocksNeeded[s]))
			{
				auto it = m_blocksNeeded.begin() + s;
				ret.insert(*it);
				m_blocksOnWay.insert(*it);
				m_blocksNeeded.erase(it);
			}
	}
	if (!ret.size())
		for (auto i = m_blocksOnWay.begin(); ret.size() < c_maxBlocksAsk && i != m_blocksOnWay.end() && !_exclude.count(*i); ++i)
			ret.insert(*i);

	clog(NetMessageSummary) << "Asking for" << ret.size() << "blocks that we don't yet have." << m_blocksNeeded.size() << "blocks still needed," << m_blocksOnWay.size() << "blocks on way.";
	return ret;
}

bool EthereumHost::ensureInitialised(TransactionQueue& _tq)
{
	if (!m_latestBlockSent)
	{
		// First time - just initialise.
		m_latestBlockSent = m_chain.currentHash();
		clog(NetNote) << "Initialising: latest=" << m_latestBlockSent.abridged();

		for (auto const& i: _tq.transactions())
			m_transactionsSent.insert(i.first);
		return true;
	}
	return false;
}

void EthereumHost::noteDoneBlocks()
{
	if (m_blocksOnWay.empty())
	{
		// Done our chain-get.
		if (m_blocksNeeded.size())
			clog(NetNote) << "No more blocks coming. Missing" << m_blocksNeeded.size() << "blocks.";
		else
			clog(NetNote) << "No more blocks to get.";
		m_latestBlockSent = m_chain.currentHash();
	}
}

bool EthereumHost::noteBlock(h256 _hash, bytesConstRef _data)
{
	Guard l(x_blocksNeeded);
	m_blocksOnWay.erase(_hash);
	if (!m_chain.details(_hash))
	{
		lock_guard<recursive_mutex> l(m_incomingLock);
		m_incomingBlocks.push_back(_data.toBytes());
		return true;
	}
	return false;
}

void EthereumHost::doWork()
{
	bool netChange = ensureInitialised(m_tq);
	auto h = m_chain.currentHash();
	maintainTransactions(m_tq, h);
	maintainBlocks(m_bq, h);
//	return netChange;
	// TODO: Figure out what to do with netChange.
}

void EthereumHost::maintainTransactions(TransactionQueue& _tq, h256 _currentHash)
{
	bool resendAll = (_currentHash != m_latestBlockSent);
<<<<<<< HEAD
=======

>>>>>>> 57220e5b
	{
		lock_guard<recursive_mutex> l(m_incomingLock);
		for (auto it = m_incomingTransactions.begin(); it != m_incomingTransactions.end(); ++it)
			if (_tq.import(&*it))
			{}//ret = true;		// just putting a transaction in the queue isn't enough to change the state - it might have an invalid nonce...
			else
				m_transactionsSent.insert(sha3(*it));	// if we already had the transaction, then don't bother sending it on.
		m_incomingTransactions.clear();
	}

	// Send any new transactions.
	for (auto const& p: peers())
	{
		auto ep = p->cap<EthereumPeer>();
		if (ep)
		{
			bytes b;
			unsigned n = 0;
			for (auto const& i: _tq.transactions())
				if ((!m_transactionsSent.count(i.first) && !ep->m_knownTransactions.count(i.first)) || ep->m_requireTransactions || resendAll)
				{
					b += i.second;
					++n;
					m_transactionsSent.insert(i.first);
				}
			ep->clearKnownTransactions();
			
			if (n)
			{
				RLPStream ts;
				EthereumPeer::prep(ts);
				ts.appendList(n + 1) << TransactionsPacket;
				ts.appendRaw(b, n).swapOut(b);
				seal(b);
				ep->send(&b);
			}
			ep->m_requireTransactions = false;
		}
	}
}

void EthereumHost::maintainBlocks(BlockQueue& _bq, h256 _currentHash)
{
	// Import new blocks
	{
		lock_guard<recursive_mutex> l(m_incomingLock);
		for (auto it = m_incomingBlocks.rbegin(); it != m_incomingBlocks.rend(); ++it)
			if (_bq.import(&*it, m_chain))
			{}
			else{} // TODO: don't forward it.
		m_incomingBlocks.clear();
	}

	// If we've finished our initial sync...
	{
		Guard l(x_blocksNeeded);
		if (m_blocksOnWay.size())
			return;
	}
	// ...send any new blocks.
	if (m_latestBlockSent != _currentHash)
	{
		RLPStream ts;
		EthereumPeer::prep(ts);
		bytes bs;
		unsigned c = 0;
		for (auto h: m_chain.treeRoute(m_latestBlockSent, _currentHash, nullptr, false, true))
		{
			bs += m_chain.block(h);
			++c;
		}
		clog(NetMessageSummary) << "Sending" << c << "new blocks (current is" << _currentHash << ", was" << m_latestBlockSent << ")";
		ts.appendList(1 + c).append(BlocksPacket).appendRaw(bs, c);
		bytes b;
		ts.swapOut(b);
		seal(b);

		for (auto j: peers())
		{
			auto p = j->cap<EthereumPeer>();
			Guard l(p->x_knownBlocks);
			if (!p->m_knownBlocks.count(_currentHash))
				p->send(&b);
			p->m_knownBlocks.clear();
		}
		m_latestBlockSent = _currentHash;
	}
}

void EthereumHost::noteHaveChain(EthereumPeer* _from)
{
	auto td = _from->m_totalDifficulty;

	if (_from->m_neededBlocks.empty())
		return;

	clog(NetNote) << "Hash-chain COMPLETE:" << _from->m_totalDifficulty << "vs" << m_chain.details().totalDifficulty << "," << m_totalDifficultyOfNeeded << ";" << _from->m_neededBlocks.size() << " blocks, ends" << _from->m_neededBlocks.back().abridged();

	if ((m_totalDifficultyOfNeeded && td < m_totalDifficultyOfNeeded) || td < m_chain.details().totalDifficulty)
	{
		clog(NetNote) << "Difficulty of hashchain LOWER. Ignoring.";
		return;
	}

	clog(NetNote) << "Difficulty of hashchain HIGHER. Replacing fetch queue.";

	// Looks like it's the best yet for total difficulty. Set to download.
	{
		Guard l(x_blocksNeeded);
		m_blocksNeeded = _from->m_neededBlocks;
		m_blocksOnWay.clear();
		m_totalDifficultyOfNeeded = td;
	}

	for (auto j: peers())
		j->cap<EthereumPeer>()->restartGettingChain();
}<|MERGE_RESOLUTION|>--- conflicted
+++ resolved
@@ -134,10 +134,6 @@
 void EthereumHost::maintainTransactions(TransactionQueue& _tq, h256 _currentHash)
 {
 	bool resendAll = (_currentHash != m_latestBlockSent);
-<<<<<<< HEAD
-=======
-
->>>>>>> 57220e5b
 	{
 		lock_guard<recursive_mutex> l(m_incomingLock);
 		for (auto it = m_incomingTransactions.begin(); it != m_incomingTransactions.end(); ++it)
