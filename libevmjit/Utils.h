#pragma once
<<<<<<< HEAD
=======

#include <iostream>

>>>>>>> 467aca68
#include "Common.h"

namespace dev
{
namespace eth
{
namespace jit
{

struct JIT: public NoteChannel  { static const char* name() { return "JIT"; } };

//#define clog(CHANNEL) std::cerr
#define clog(CHANNEL) std::ostream(nullptr)

}
}
}<|MERGE_RESOLUTION|>--- conflicted
+++ resolved
@@ -1,10 +1,7 @@
 #pragma once
-<<<<<<< HEAD
-=======
 
 #include <iostream>
 
->>>>>>> 467aca68
 #include "Common.h"
 
 namespace dev
