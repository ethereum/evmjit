--- conflicted
+++ resolved
@@ -1,10 +1,7 @@
 #pragma once
-<<<<<<< HEAD
-=======
 
 #include <iostream>
 
->>>>>>> adaa10cd
 #include "Common.h"
 
 namespace dev
